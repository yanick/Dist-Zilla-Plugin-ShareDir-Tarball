--- conflicted
+++ resolved
@@ -3,7 +3,7 @@
   $Dist::Zilla::Plugin::ShareDir::Tarball::AUTHORITY = 'cpan:YANICK';
 }
 {
-  $Dist::Zilla::Plugin::ShareDir::Tarball::VERSION = '0.2.1';
+  $Dist::Zilla::Plugin::ShareDir::Tarball::VERSION = '0.3.1';
 }
 # ABSTRACT: Bundle your shared dir into a tarball
 
@@ -17,28 +17,65 @@
 use Compress::Zlib;
 use Archive::Tar;
 
-with 'Dist::Zilla::Role::FileMunger';
-with 'Dist::Zilla::Role::FileInjector';
+has dir => (
+  is   => 'ro',
+  isa  => 'Str',
+  default => 'share',
+);
+
+has archive => (
+    is => 'ro',
+    lazy => 1,
+    predicate => 'has_archive',
+    default => sub {
+        Archive::Tar->new;
+    },
+);
+
+has share_dir_map => (
+    is => 'ro',
+    lazy => 1,
+    default => sub {
+        my $self = shift;
+        return {} unless $self->has_archive;
+
+        return { dist => $self->dir };
+    },
+);
+
+sub compressed_archive { 
+    Compress::Zlib::memGzip($_[0]->archive->write) 
+}
+
+sub find_files {
+  my $self = shift;
+
+  my $dir = $self->dir . '/';
+  return grep { !index $_->name, $dir } @{ $self->zilla->files };
+}
+
 
 sub munge_files {
     my( $self ) = @_;
 
-    my @shared = grep { $_->name =~ m#^share/# }  @{ $self->zilla->files }
-        or return;
-
-    my $archive = Archive::Tar->new;
+    my $src = $self->dir;
+    my @shared = $self->find_files or return;
 
     for ( @shared ) {
-        ( my $archive_name = $_->name ) =~ s#share/##;
-        $archive->add_data( $archive_name => $_->content );
+        ( my $archive_name = $_->name ) =~ s#$src/##;
+        $self->archive->add_data( $archive_name => $_->content );
         $self->zilla->prune_file($_);
     }
 
     $self->add_file( Dist::Zilla::File::InMemory->new(
         name    => 'share/shared-files.tar.gz',
-        content => Compress::Zlib::memGzip($archive->write),
+        content => $self->compressed_archive,
     ));
 }
+
+with 'Dist::Zilla::Role::ShareDir',
+     'Dist::Zilla::Role::FileInjector',
+     'Dist::Zilla::Role::FileMunger';
 
 1;
 
@@ -52,7 +89,7 @@
 
 =head1 VERSION
 
-version 0.2.1
+version 0.3.1
 
 =head1 SYNOPSIS
 
@@ -119,73 +156,9 @@
 
 =head1 COPYRIGHT AND LICENSE
 
-<<<<<<< HEAD
-has dir => (
-  is   => 'ro',
-  isa  => 'Str',
-  default => 'share',
-);
-
-has archive => (
-    is => 'ro',
-    lazy => 1,
-    predicate => 'has_archive',
-    default => sub {
-        Archive::Tar->new;
-    },
-);
-
-has share_dir_map => (
-    is => 'ro',
-    lazy => 1,
-    default => sub {
-        my $self = shift;
-        return {} unless $self->has_archive;
-
-        return { dist => $self->dir };
-    },
-);
-
-sub compressed_archive { 
-    Compress::Zlib::memGzip($_[0]->archive->write) 
-}
-
-sub find_files {
-  my $self = shift;
-
-  my $dir = $self->dir . '/';
-  return grep { !index $_->name, $dir } @{ $self->zilla->files };
-}
-
-
-sub munge_files {
-    my( $self ) = @_;
-
-    my $src = $self->dir;
-    my @shared = $self->find_files or return;
-
-    for ( @shared ) {
-        ( my $archive_name = $_->name ) =~ s#$src/##;
-        $self->archive->add_data( $archive_name => $_->content );
-        $self->zilla->prune_file($_);
-    }
-
-    $self->add_file( Dist::Zilla::File::InMemory->new(
-        name    => 'share/shared-files.tar.gz',
-        content => $self->compressed_archive,
-    ));
-}
-
-with 'Dist::Zilla::Role::ShareDir',
-     'Dist::Zilla::Role::FileInjector',
-     'Dist::Zilla::Role::FileMunger';
-
-1;
-=======
 This software is copyright (c) 2012 by Yanick Champoux.
 
 This is free software; you can redistribute it and/or modify it under
 the same terms as the Perl 5 programming language system itself.
 
-=cut
->>>>>>> bd9d7c37
+=cut