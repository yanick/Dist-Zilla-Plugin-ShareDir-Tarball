package Dist::Zilla::Plugin::ShareDir::Tarball;
<<<<<<< HEAD
# ABSTRACT: Bundle your shared dir into a tarball
=======
BEGIN {
  $Dist::Zilla::Plugin::ShareDir::Tarball::AUTHORITY = 'cpan:YANICK';
}
{
  $Dist::Zilla::Plugin::ShareDir::Tarball::VERSION = '0.2.0';
}
# ABSTRACT: Bundle your shared dir into a tarball


use strict;
use warnings;

use Moose;

use Dist::Zilla::File::InMemory;
use Compress::Zlib;
use Archive::Tar;

with 'Dist::Zilla::Role::FileMunger';
with 'Dist::Zilla::Role::FileInjector';

sub munge_files {
    my( $self ) = @_;

    my @shared = grep { $_->name =~ m#^share/# }  @{ $self->zilla->files }
        or return;

    my $archive = Archive::Tar->new;

    for ( @shared ) {
        ( my $archive_name = $_->name ) =~ s#share/##;
        $archive->add_data( $archive_name => $_->content );
        $self->zilla->prune_file($_);
    }

    $self->add_file( Dist::Zilla::File::InMemory->new(
        name    => 'share/shared-files.tar.gz',
        content => Compress::Zlib::memGzip($archive->write),
    ));
}

1;

__END__

=pod

=head1 NAME

Dist::Zilla::Plugin::ShareDir::Tarball - Bundle your shared dir into a tarball

=head1 VERSION

version 0.2.0
>>>>>>> 8a8799a0

=head1 SYNOPSIS

    # in dist.ini

    [ShareDir::Tarball]

=head1 DESCRIPTION

Using L<File::ShareDir> to deploy non-Perl files alongside a distribution is
great, but it has a problem.  Just like for modules, upon installation CPAN clients
don't remove any of the files that were already present in the I</lib>
directories beforehand. So if version 1.0 of the distribution was sharing
<<<<<<< HEAD

    share/foo
    share/bar

and version 1.1 changed that to 

    share/foo
    share/baz

then a user installing first version 1.0 then 1.1 will end up with 

    share/foo
    share/bar
    share/baz

which might be a problem (or not).

Fortunately, there is a sneaky
workaround in the case where you don't want the files of past distributions to
linger around. The trick is simple: bundle all the files to be shared into
a tarball called I<shared-files.tar.gz>.  As there is only that one file, any
new install is conveniently clobbering the old version. 

But archiving the content of the I<share> directory is no fun. Hence
L<Dist::Zilla::Plugin::ShareDir::Tarball> which, upon the file munging stage, gathers all 
files in the I<share> directory and build the I<shared-files.tar.gz> archive
with them.  If there is no such files, the process is simply skipped.

=head1 SEE ALSO

L<Dist::Zilla::Plugin::ShareDir>, which you want to use in tandem with this
module.

L<File::ShareDir::Tarball> - transparently extract the tarball behind the
scene so that the shared directory can be accessed just like it is in
L<File::ShareDir>.

L<Module::Build::CleanInstall> - A subclass of L<Module::Build> which
deinstall the files from previous installations via their I<packlist>.

=cut
=======
>>>>>>> 8a8799a0

    share/foo
    share/bar

and version 1.1 changed that to 

    share/foo
    share/baz

then a user installing first version 1.0 then 1.1 will end up with 

    share/foo
    share/bar
    share/baz

which might be a problem (or not).

Fortunately, there is a sneaky
workaround in the case where you don't want the files of past distributions to
linger around. The trick is simple: bundle all the files to be shared into
a tarball called I<shared-files.tar.gz>.  As there is only that one file, any
new install is conveniently clobbering the old version. 

But archiving the content of the I<share> directory is no fun. Hence
L<Dist::Zilla::Plugin::ShareDir::Tarball> which, upon the file munging stage, gathers all 
files in the I<share> directory and build the I<shared-files.tar.gz> archive
with them.  If there is no such files, the process is simply skipped.

=head1 SEE ALSO

L<Dist::Zilla::Plugin::ShareDir>, which you want to use in tandem with this
module.

=head1 AUTHOR

Yanick Champoux <yanick@babyl.dyndns.org>

=head1 COPYRIGHT AND LICENSE

This software is copyright (c) 2012 by Yanick Champoux.

This is free software; you can redistribute it and/or modify it under
the same terms as the Perl 5 programming language system itself.

<<<<<<< HEAD
use Moose;

use Dist::Zilla::File::InMemory;
use Compress::Zlib;
use Archive::Tar;

with 'Dist::Zilla::Role::FileMunger';
with 'Dist::Zilla::Role::FileInjector';

sub munge_files {
    my( $self ) = @_;

    my @shared = grep { $_->name =~ m#^share/# }  @{ $self->zilla->files }
        or return;

    my $archive = Archive::Tar->new;

    for ( @shared ) {
        ( my $archive_name = $_->name ) =~ s#share/##;
        $archive->add_data( $archive_name => $_->content );
        $self->zilla->prune_file($_);
    }

    $self->add_file( Dist::Zilla::File::InMemory->new(
        name    => 'share/shared-files.tar.gz',
        content => Compress::Zlib::memGzip($archive->write),
    ));
}

1;
=======
=cut
>>>>>>> 8a8799a0
<|MERGE_RESOLUTION|>--- conflicted
+++ resolved
@@ -1,12 +1,9 @@
 package Dist::Zilla::Plugin::ShareDir::Tarball;
-<<<<<<< HEAD
-# ABSTRACT: Bundle your shared dir into a tarball
-=======
 BEGIN {
   $Dist::Zilla::Plugin::ShareDir::Tarball::AUTHORITY = 'cpan:YANICK';
 }
 {
-  $Dist::Zilla::Plugin::ShareDir::Tarball::VERSION = '0.2.0';
+  $Dist::Zilla::Plugin::ShareDir::Tarball::VERSION = '0.2.1';
 }
 # ABSTRACT: Bundle your shared dir into a tarball
 
@@ -55,8 +52,7 @@
 
 =head1 VERSION
 
-version 0.2.0
->>>>>>> 8a8799a0
+version 0.2.1
 
 =head1 SYNOPSIS
 
@@ -70,7 +66,6 @@
 great, but it has a problem.  Just like for modules, upon installation CPAN clients
 don't remove any of the files that were already present in the I</lib>
 directories beforehand. So if version 1.0 of the distribution was sharing
-<<<<<<< HEAD
 
     share/foo
     share/bar
@@ -111,42 +106,6 @@
 L<Module::Build::CleanInstall> - A subclass of L<Module::Build> which
 deinstall the files from previous installations via their I<packlist>.
 
-=cut
-=======
->>>>>>> 8a8799a0
-
-    share/foo
-    share/bar
-
-and version 1.1 changed that to 
-
-    share/foo
-    share/baz
-
-then a user installing first version 1.0 then 1.1 will end up with 
-
-    share/foo
-    share/bar
-    share/baz
-
-which might be a problem (or not).
-
-Fortunately, there is a sneaky
-workaround in the case where you don't want the files of past distributions to
-linger around. The trick is simple: bundle all the files to be shared into
-a tarball called I<shared-files.tar.gz>.  As there is only that one file, any
-new install is conveniently clobbering the old version. 
-
-But archiving the content of the I<share> directory is no fun. Hence
-L<Dist::Zilla::Plugin::ShareDir::Tarball> which, upon the file munging stage, gathers all 
-files in the I<share> directory and build the I<shared-files.tar.gz> archive
-with them.  If there is no such files, the process is simply skipped.
-
-=head1 SEE ALSO
-
-L<Dist::Zilla::Plugin::ShareDir>, which you want to use in tandem with this
-module.
-
 =head1 AUTHOR
 
 Yanick Champoux <yanick@babyl.dyndns.org>
@@ -158,37 +117,4 @@
 This is free software; you can redistribute it and/or modify it under
 the same terms as the Perl 5 programming language system itself.
 
-<<<<<<< HEAD
-use Moose;
-
-use Dist::Zilla::File::InMemory;
-use Compress::Zlib;
-use Archive::Tar;
-
-with 'Dist::Zilla::Role::FileMunger';
-with 'Dist::Zilla::Role::FileInjector';
-
-sub munge_files {
-    my( $self ) = @_;
-
-    my @shared = grep { $_->name =~ m#^share/# }  @{ $self->zilla->files }
-        or return;
-
-    my $archive = Archive::Tar->new;
-
-    for ( @shared ) {
-        ( my $archive_name = $_->name ) =~ s#share/##;
-        $archive->add_data( $archive_name => $_->content );
-        $self->zilla->prune_file($_);
-    }
-
-    $self->add_file( Dist::Zilla::File::InMemory->new(
-        name    => 'share/shared-files.tar.gz',
-        content => Compress::Zlib::memGzip($archive->write),
-    ));
-}
-
-1;
-=======
-=cut
->>>>>>> 8a8799a0
+=cut