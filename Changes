Revision history for Dist-Zilla-Plugin-ShareDir-Tarball

<<<<<<< HEAD
{{$NEXT}}
 [API CHANGES]

 [BUG FIXES]

 [DOCUMENTATION]
 - Add mention to Module::Build::CleanInstall

 [ENHANCEMENTS]

 [NEW FEATURES]

 [STATISTICS]

0.2.0 2012-10-18
 - Compression was done wrong. Ooops.

=======
0.2.0 2012-10-18
 - Compression was done wrong. Ooops.

>>>>>>> 8a8799a0
 [STATISTICS]
 - code churn: 13 files changed, 173 insertions(+), 1 deletion(-)

0.1.0 2012-10-18
 - First version, unleashed on an unsuspecting world.
<|MERGE_RESOLUTION|>--- conflicted
+++ resolved
@@ -1,28 +1,15 @@
 Revision history for Dist-Zilla-Plugin-ShareDir-Tarball
 
-<<<<<<< HEAD
-{{$NEXT}}
- [API CHANGES]
-
- [BUG FIXES]
-
+0.2.1 2012-11-03
  [DOCUMENTATION]
  - Add mention to Module::Build::CleanInstall
 
- [ENHANCEMENTS]
-
- [NEW FEATURES]
-
  [STATISTICS]
+ - code churn: 13 files changed, 197 insertions(+), 2 deletions(-)
 
 0.2.0 2012-10-18
  - Compression was done wrong. Ooops.
 
-=======
-0.2.0 2012-10-18
- - Compression was done wrong. Ooops.
-
->>>>>>> 8a8799a0
  [STATISTICS]
  - code churn: 13 files changed, 173 insertions(+), 1 deletion(-)
 
