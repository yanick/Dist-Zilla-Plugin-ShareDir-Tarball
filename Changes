--- conflicted
+++ resolved
@@ -1,20 +1,11 @@
 Revision history for Dist-Zilla-Plugin-ShareDir-Tarball
 
-0.4.2 2013-11-20
- [BUG FIXES]
-
-<<<<<<< HEAD
- [DOCUMENTATION]
-
+0.5.0 2015-01-09
  [ENHANCEMENTS]
  - Move actions in right phases (encoding phase was causing issues).
 
- [NEW FEATURES]
-
-=======
->>>>>>> ba8b87a8
  [STATISTICS]
- - code churn: 5 files changed, 18 insertions(+), 2 deletions(-)
+ - code churn: 4 files changed, 47 insertions(+), 15 deletions(-)
 
 0.4.2 2013-11-20
  [BUG FIXES]
