Revision history for Dist-Zilla-Plugin-ShareDir-Tarball

<<<<<<< HEAD
{{$NEXT}}
 [API CHANGES]

 [BUG FIXES]
 - Use the right directory for the output shared dir.

 [DOCUMENTATION]

 [ENHANCEMENTS]
 - add tests w/ D::Z::P::ModuleBuild
 - Move the generation of the archive in the GatherFiles phase
    (instead of MungeFiles)

 [NEW FEATURES]

=======
0.3.1 2013-03-07
>>>>>>> 0d5f1963
 [STATISTICS]
 - code churn: 5 files changed, 58 insertions(+), 13 deletions(-)

0.3.0 2013-03-05
 [ENHANCEMENTS]
 - Add option 'dir' for custom source dir location. (RT83773)

0.2.1 2012-11-03
 [DOCUMENTATION]
 - Add mention to Module::Build::CleanInstall

 [STATISTICS]
 - code churn: 13 files changed, 197 insertions(+), 2 deletions(-)

0.2.0 2012-10-18
 - Compression was done wrong. Ooops.
 [STATISTICS]
 - code churn: 13 files changed, 173 insertions(+), 1 deletion(-)

0.1.0 2012-10-18
 - First version, unleashed on an unsuspecting world.
<|MERGE_RESOLUTION|>--- conflicted
+++ resolved
@@ -1,26 +1,16 @@
 Revision history for Dist-Zilla-Plugin-ShareDir-Tarball
 
-<<<<<<< HEAD
-{{$NEXT}}
- [API CHANGES]
-
+0.4.0 2013-03-12
  [BUG FIXES]
  - Use the right directory for the output shared dir.
 
- [DOCUMENTATION]
-
  [ENHANCEMENTS]
  - add tests w/ D::Z::P::ModuleBuild
- - Move the generation of the archive in the GatherFiles phase
-    (instead of MungeFiles)
+ - Move the generation of the archive in the GatherFiles phase (instead of
+   MungeFiles)
 
- [NEW FEATURES]
-
-=======
-0.3.1 2013-03-07
->>>>>>> 0d5f1963
  [STATISTICS]
- - code churn: 5 files changed, 58 insertions(+), 13 deletions(-)
+ - code churn: 43 files changed, 630 insertions(+), 65 deletions(-)
 
 0.3.0 2013-03-05
  [ENHANCEMENTS]
@@ -35,6 +25,7 @@
 
 0.2.0 2012-10-18
  - Compression was done wrong. Ooops.
+
  [STATISTICS]
  - code churn: 13 files changed, 173 insertions(+), 1 deletion(-)
 
